--- conflicted
+++ resolved
@@ -1,10 +1,7 @@
 'use client'
 
 import { useEffect } from 'react'
-<<<<<<< HEAD
-=======
 import { usePathname, useRouter, useSearchParams } from 'next/navigation'
->>>>>>> 15e54aa4
 
 import { validateToken } from '@/lib/api'
 import { useAuthStore } from '@/store/authStore'
@@ -25,15 +22,12 @@
 }
 
 export function useAuthValidation(): AuthValidationResult {
-<<<<<<< HEAD
-=======
   const searchParams = useSearchParams()
   const router = useRouter()
   const pathname = usePathname()
   const tokenFromQuery = searchParams?.get('token') ?? null
   const searchParamsString = searchParams.toString()
 
->>>>>>> 15e54aa4
   const token = useAuthStore((state) => state.token)
   const auth = useAuthStore((state) => state.auth)
   const loading = useAuthStore((state) => state.loading)
@@ -45,7 +39,6 @@
   const setError = useAuthStore((state) => state.setError)
 
   useEffect(() => {
-<<<<<<< HEAD
     hydrate()
   }, [hydrate])
 
@@ -71,7 +64,6 @@
       console.warn('Failed to read auth token from URL search params', error)
     }
   }, [setToken])
-=======
     const current = useAuthStore.getState().token
 
     if (tokenFromQuery === null) {
@@ -90,7 +82,6 @@
 
     router.replace(nextUrl, { scroll: false })
   }, [tokenFromQuery, setToken, router, pathname, searchParamsString])
->>>>>>> 15e54aa4
 
   useEffect(() => {
     if (!token) {
