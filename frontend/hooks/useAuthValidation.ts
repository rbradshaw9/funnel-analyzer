--- conflicted
+++ resolved
@@ -1,11 +1,7 @@
 'use client'
 
-<<<<<<< HEAD
-import { useEffect, useState } from 'react'
-=======
 import { useEffect } from 'react'
 import { usePathname, useRouter, useSearchParams } from 'next/navigation'
->>>>>>> 15e54aa4
 
 import { validateToken } from '@/lib/api'
 import { useAuthStore } from '@/store/authStore'
@@ -26,15 +22,11 @@
 }
 
 export function useAuthValidation(): AuthValidationResult {
-<<<<<<< HEAD
-  const [tokenFromQuery, setTokenFromQuery] = useState<string | null>(null)
-=======
   const searchParams = useSearchParams()
   const router = useRouter()
   const pathname = usePathname()
   const tokenFromQuery = searchParams?.get('token') ?? null
   const searchParamsString = searchParams.toString()
->>>>>>> 15e54aa4
 
   const token = useAuthStore((state) => state.token)
   const auth = useAuthStore((state) => state.auth)
